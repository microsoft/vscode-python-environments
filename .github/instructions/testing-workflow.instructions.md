--- conflicted
+++ resolved
@@ -574,8 +574,6 @@
 -   Untestable Node.js APIs → Create proxy abstraction functions (use function overloads to preserve intelligent typing while making functions mockable)
 
 ## 🧠 Agent Learnings
-<<<<<<< HEAD
-
 -   VS Code file watchers only monitor workspace folders, not external temp directories (1)
 -   Use fixture-based testing with real files instead of mocking fs-extra, which has non-configurable property descriptors that prevent stubbing (1)
 -   Extension tests (.test.ts) should use real filesystem operations; unit tests (.unit.test.ts) should mock dependencies (1)
@@ -588,7 +586,5 @@
 -   Check for redundant test coverage between unit and integration test files - integration tests should test end-to-end behavior while unit tests focus on internal logic and edge cases (1)
 -   For async test timing, prefer event-driven or promise-based approaches over delays; when testing fire-and-forget event handlers with no completion signal, use condition-based polling (`waitForCondition`) instead of hardcoded `setTimeout` - faster and more reliable than arbitrary delays (1)
 -   When accessing fixture files in compiled tests, use `path.join(__dirname, '..', '..', '..', 'src', 'test', 'fixtures')` to read directly from source instead of copying to `out/` - `__dirname` points to the compiled location so navigate up and into `src/` (1)
-=======
 -   Avoid testing exact error messages or log output - assert only that errors are thrown or rejection occurs to prevent brittle tests (1)
--   Create shared mock helpers (e.g., `createMockLogOutputChannel()`) instead of duplicating mock setup across multiple test files (1)
->>>>>>> 4b5bdd26
+-   Create shared mock helpers (e.g., `createMockLogOutputChannel()`) instead of duplicating mock setup across multiple test files (1)