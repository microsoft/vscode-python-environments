import * as ch from 'child_process';
import * as fse from 'fs-extra';
import * as os from 'os';
import * as path from 'path';
import {
    CancellationError,
    CancellationToken,
    l10n,
    LogOutputChannel,
    ProgressLocation,
    QuickInputButtons,
    QuickPickItem,
    ThemeIcon,
    Uri,
} from 'vscode';
import which from 'which';
import {
    EnvironmentManager,
    Package,
    PackageManagementOptions,
    PackageManager,
    PythonCommandRunConfiguration,
    PythonEnvironment,
    PythonEnvironmentApi,
    PythonEnvironmentInfo,
    PythonProject,
} from '../../api';
import { ENVS_EXTENSION_ID, EXTENSION_ROOT_DIR } from '../../common/constants';
import { showErrorMessageWithLogs } from '../../common/errors/utils';
import { Common, CondaStrings, PackageManagement, Pickers } from '../../common/localize';
import { traceError, traceInfo } from '../../common/logging';
import { getWorkspacePersistentState } from '../../common/persistentState';
import { pickProject } from '../../common/pickers/projects';
import { createDeferred } from '../../common/utils/deferred';
import { untildify } from '../../common/utils/pathUtils';
import { isWindows } from '../../common/utils/platformUtils';
import {
    showErrorMessage,
    showInputBox,
    showQuickPick,
    showQuickPickWithButtons,
    withProgress,
} from '../../common/window.apis';
import { getConfiguration } from '../../common/workspace.apis';
import { ShellConstants } from '../../features/common/shellConstants';
import { quoteArgs } from '../../features/execution/execUtils';
import {
    isNativeEnvInfo,
    NativeEnvInfo,
    NativeEnvManagerInfo,
    NativePythonEnvironmentKind,
    NativePythonFinder,
} from '../common/nativePythonFinder';
import { selectFromCommonPackagesToInstall } from '../common/pickers';
import { Installable } from '../common/types';
import { pathForGitBash, shortVersion, sortEnvironments } from '../common/utils';

export const CONDA_PATH_KEY = `${ENVS_EXTENSION_ID}:conda:CONDA_PATH`;
export const CONDA_PREFIXES_KEY = `${ENVS_EXTENSION_ID}:conda:CONDA_PREFIXES`;
export const CONDA_WORKSPACE_KEY = `${ENVS_EXTENSION_ID}:conda:WORKSPACE_SELECTED`;
export const CONDA_GLOBAL_KEY = `${ENVS_EXTENSION_ID}:conda:GLOBAL_SELECTED`;

let condaPath: string | undefined;
export async function clearCondaCache(): Promise<void> {
    condaPath = undefined;
}

async function setConda(conda: string): Promise<void> {
    condaPath = conda;
    const state = await getWorkspacePersistentState();
    await state.set(CONDA_PATH_KEY, conda);
}

export function getCondaPathSetting(): string | undefined {
    const config = getConfiguration('python');
    const value = config.get<string>('condaPath');
    return value && typeof value === 'string' ? untildify(value) : value;
}

export async function getCondaForWorkspace(fsPath: string): Promise<string | undefined> {
    const state = await getWorkspacePersistentState();
    const data: { [key: string]: string } | undefined = await state.get(CONDA_WORKSPACE_KEY);
    if (data) {
        try {
            return data[fsPath];
        } catch {
            return undefined;
        }
    }
    return undefined;
}

export async function setCondaForWorkspace(fsPath: string, condaEnvPath: string | undefined): Promise<void> {
    const state = await getWorkspacePersistentState();
    const data: { [key: string]: string } = (await state.get(CONDA_WORKSPACE_KEY)) ?? {};
    if (condaEnvPath) {
        data[fsPath] = condaEnvPath;
    } else {
        delete data[fsPath];
    }
    await state.set(CONDA_WORKSPACE_KEY, data);
}

export async function setCondaForWorkspaces(fsPath: string[], condaEnvPath: string | undefined): Promise<void> {
    const state = await getWorkspacePersistentState();
    const data: { [key: string]: string } = (await state.get(CONDA_WORKSPACE_KEY)) ?? {};
    fsPath.forEach((s) => {
        if (condaEnvPath) {
            data[s] = condaEnvPath;
        } else {
            delete data[s];
        }
    });
    await state.set(CONDA_WORKSPACE_KEY, data);
}

export async function getCondaForGlobal(): Promise<string | undefined> {
    const state = await getWorkspacePersistentState();
    return await state.get(CONDA_GLOBAL_KEY);
}

export async function setCondaForGlobal(condaEnvPath: string | undefined): Promise<void> {
    const state = await getWorkspacePersistentState();
    await state.set(CONDA_GLOBAL_KEY, condaEnvPath);
}

async function findConda(): Promise<readonly string[] | undefined> {
    try {
        return await which('conda', { all: true });
    } catch {
        return undefined;
    }
}

async function getCondaExecutable(native?: NativePythonFinder): Promise<string> {
    if (condaPath) {
        traceInfo(`Using conda from cache: ${condaPath}`);
        return untildify(condaPath);
    }

    const state = await getWorkspacePersistentState();
    condaPath = await state.get<string>(CONDA_PATH_KEY);
    if (condaPath) {
        traceInfo(`Using conda from persistent state: ${condaPath}`);
        return untildify(condaPath);
    }

    const paths = await findConda();
    if (paths && paths.length > 0) {
        condaPath = paths[0];
        traceInfo(`Using conda from PATH: ${condaPath}`);
        await state.set(CONDA_PATH_KEY, condaPath);
        return condaPath;
    }

    if (native) {
        const data = await native.refresh(false);
        const managers = data
            .filter((e) => !isNativeEnvInfo(e))
            .map((e) => e as NativeEnvManagerInfo)
            .filter((e) => e.tool.toLowerCase() === 'conda');
        if (managers.length > 0) {
            condaPath = managers[0].executable;
            traceInfo(`Using conda from native finder: ${condaPath}`);
            await state.set(CONDA_PATH_KEY, condaPath);
            return condaPath;
        }
    }

    throw new Error('Conda not found');
}

export async function getConda(native?: NativePythonFinder): Promise<string> {
    const conda = getCondaPathSetting();
    if (conda) {
        traceInfo(`Using conda from settings: ${conda}`);
        return conda;
    }

    return await getCondaExecutable(native);
}

async function _runConda(
    conda: string,
    args: string[],
    log?: LogOutputChannel,
    token?: CancellationToken,
): Promise<string> {
    const deferred = createDeferred<string>();
    args = quoteArgs(args);
    const proc = ch.spawn(conda, args, { shell: true });

    token?.onCancellationRequested(() => {
        proc.kill();
        deferred.reject(new CancellationError());
    });

    let stdout = '';
    let stderr = '';
    proc.stdout?.on('data', (data) => {
        const d = data.toString('utf-8');
        stdout += d;
        log?.info(d.trim());
    });
    proc.stderr?.on('data', (data) => {
        const d = data.toString('utf-8');
        stderr += d;
        log?.error(d.trim());
    });
    proc.on('close', () => {
        deferred.resolve(stdout);
    });
    proc.on('exit', (code) => {
        if (code !== 0) {
            deferred.reject(new Error(`Failed to run "conda ${args.join(' ')}":\n ${stderr}`));
        }
    });

    return deferred.promise;
}

async function runConda(args: string[], log?: LogOutputChannel, token?: CancellationToken): Promise<string> {
    const conda = await getConda();
    return await _runConda(conda, args, log, token);
}

async function runCondaExecutable(args: string[], log?: LogOutputChannel, token?: CancellationToken): Promise<string> {
    const conda = await getCondaExecutable(undefined);
    return await _runConda(conda, args, log, token);
}

// eslint-disable-next-line @typescript-eslint/no-explicit-any
async function getCondaInfo(): Promise<any> {
    const raw = await runConda(['info', '--envs', '--json']);
    return JSON.parse(raw);
}

let prefixes: string[] | undefined;
async function getPrefixes(): Promise<string[]> {
    if (prefixes) {
        return prefixes;
    }

    const state = await getWorkspacePersistentState();
    prefixes = await state.get<string[]>(CONDA_PREFIXES_KEY);
    if (prefixes) {
        return prefixes;
    }

    const data = await getCondaInfo();
    prefixes = data['envs_dirs'] as string[];
    await state.set(CONDA_PREFIXES_KEY, prefixes);
    return prefixes;
}

export async function getDefaultCondaPrefix(): Promise<string> {
    const prefixes = await getPrefixes();
    return prefixes.length > 0 ? prefixes[0] : path.join(os.homedir(), '.conda', 'envs');
}

async function getVersion(root: string): Promise<string> {
    const files = await fse.readdir(path.join(root, 'conda-meta'));
    for (let file of files) {
        if (file.startsWith('python-3') && file.endsWith('.json')) {
            const content = fse.readJsonSync(path.join(root, 'conda-meta', file));
            return content['version'] as string;
        }
    }

    throw new Error('Python version not found');
}

function isPrefixOf(roots: string[], e: string): boolean {
    const t = path.normalize(e);
    for (let r of roots.map((r) => path.normalize(r))) {
        if (t.startsWith(r)) {
            return true;
        }
    }
    return false;
}

async function getNamedCondaPythonInfo(
    name: string,
    prefix: string,
    executable: string,
    version: string,
    conda: string,
): Promise<PythonEnvironmentInfo> {
    const sv = shortVersion(version);
    const shellActivation: Map<string, PythonCommandRunConfiguration[]> = new Map();
    const shellDeactivation: Map<string, PythonCommandRunConfiguration[]> = new Map();

    if (conda.includes('/') || conda.includes('\\')) {
        const shActivate = await getCondaShPath(conda);

        if (isWindows()) {
            shellActivation.set(ShellConstants.GITBASH, [
                { executable: '.', args: [pathForGitBash(shActivate)] },
                { executable: 'conda', args: ['activate', name] },
            ]);
            shellDeactivation.set(ShellConstants.GITBASH, [{ executable: 'conda', args: ['deactivate'] }]);

            const cmdActivate = path.join(path.dirname(conda), 'activate.bat');
            shellActivation.set(ShellConstants.CMD, [{ executable: cmdActivate, args: [name] }]);
            shellDeactivation.set(ShellConstants.CMD, [{ executable: 'conda', args: ['deactivate'] }]);
        } else {
            shellActivation.set(ShellConstants.BASH, [
                { executable: '.', args: [shActivate] },
                { executable: 'conda', args: ['activate', name] },
            ]);
            shellDeactivation.set(ShellConstants.BASH, [{ executable: 'conda', args: ['deactivate'] }]);

            shellActivation.set(ShellConstants.SH, [
                { executable: '.', args: [shActivate] },
                { executable: 'conda', args: ['activate', name] },
            ]);
            shellDeactivation.set(ShellConstants.SH, [{ executable: 'conda', args: ['deactivate'] }]);

            shellActivation.set(ShellConstants.ZSH, [
                { executable: '.', args: [shActivate] },
                { executable: 'conda', args: ['activate', name] },
            ]);
            shellDeactivation.set(ShellConstants.ZSH, [{ executable: 'conda', args: ['deactivate'] }]);
        }
        const psActivate = await getCondaHookPs1Path(conda);
        shellActivation.set(ShellConstants.PWSH, [
            { executable: '&', args: [psActivate] },
            { executable: 'conda', args: ['activate', name] },
        ]);
        shellDeactivation.set(ShellConstants.PWSH, [{ executable: 'conda', args: ['deactivate'] }]);
    } else {
        shellActivation.set(ShellConstants.GITBASH, [{ executable: 'conda', args: ['activate', name] }]);
        shellDeactivation.set(ShellConstants.GITBASH, [{ executable: 'conda', args: ['deactivate'] }]);

        shellActivation.set(ShellConstants.CMD, [{ executable: 'conda', args: ['activate', name] }]);
        shellDeactivation.set(ShellConstants.CMD, [{ executable: 'conda', args: ['deactivate'] }]);

        shellActivation.set(ShellConstants.BASH, [{ executable: 'conda', args: ['activate', name] }]);
        shellDeactivation.set(ShellConstants.BASH, [{ executable: 'conda', args: ['deactivate'] }]);

        shellActivation.set(ShellConstants.SH, [{ executable: 'conda', args: ['activate', name] }]);
        shellDeactivation.set(ShellConstants.SH, [{ executable: 'conda', args: ['deactivate'] }]);

        shellActivation.set(ShellConstants.ZSH, [{ executable: 'conda', args: ['activate', name] }]);
        shellDeactivation.set(ShellConstants.ZSH, [{ executable: 'conda', args: ['deactivate'] }]);

        shellActivation.set(ShellConstants.PWSH, [{ executable: 'conda', args: ['activate', name] }]);
        shellDeactivation.set(ShellConstants.PWSH, [{ executable: 'conda', args: ['deactivate'] }]);
    }

    return {
        name: name,
        environmentPath: Uri.file(prefix),
        displayName: `${name} (${sv})`,
        shortDisplayName: `${name}:${sv}`,
        displayPath: prefix,
        description: undefined,
        tooltip: prefix,
        version: version,
        sysPrefix: prefix,
        execInfo: {
            run: { executable: path.join(executable) },
            activatedRun: {
                executable: 'conda',
                args: ['run', '--live-stream', '--name', name, 'python'],
            },
            activation: [{ executable: 'conda', args: ['activate', name] }],
            deactivation: [{ executable: 'conda', args: ['deactivate'] }],
            shellActivation,
            shellDeactivation,
        },
        group: name !== 'base' ? 'Named' : undefined,
    };
}

async function getPrefixesCondaPythonInfo(
    prefix: string,
    executable: string,
    version: string,
    conda: string,
): Promise<PythonEnvironmentInfo> {
    const sv = shortVersion(version);
    const shellActivation: Map<string, PythonCommandRunConfiguration[]> = new Map();
    const shellDeactivation: Map<string, PythonCommandRunConfiguration[]> = new Map();

    if (conda.includes('/') || conda.includes('\\')) {
        const shActivate = await getCondaShPath(conda);

        if (isWindows()) {
            shellActivation.set(ShellConstants.GITBASH, [
                { executable: '.', args: [pathForGitBash(shActivate)] },
                { executable: 'conda', args: ['activate', prefix] },
            ]);
            shellDeactivation.set(ShellConstants.GITBASH, [{ executable: 'conda', args: ['deactivate'] }]);

            const cmdActivate = path.join(path.dirname(conda), 'activate.bat');
            shellActivation.set(ShellConstants.CMD, [{ executable: cmdActivate, args: [prefix] }]);
            shellDeactivation.set(ShellConstants.CMD, [{ executable: 'conda', args: ['deactivate'] }]);
        } else {
            shellActivation.set(ShellConstants.BASH, [
                { executable: '.', args: [shActivate] },
                { executable: 'conda', args: ['activate', prefix] },
            ]);
            shellDeactivation.set(ShellConstants.BASH, [{ executable: 'conda', args: ['deactivate'] }]);

            shellActivation.set(ShellConstants.SH, [
                { executable: '.', args: [shActivate] },
                { executable: 'conda', args: ['activate', prefix] },
            ]);
            shellDeactivation.set(ShellConstants.SH, [{ executable: 'conda', args: ['deactivate'] }]);

            shellActivation.set(ShellConstants.ZSH, [
                { executable: '.', args: [shActivate] },
                { executable: 'conda', args: ['activate', prefix] },
            ]);
            shellDeactivation.set(ShellConstants.ZSH, [{ executable: 'conda', args: ['deactivate'] }]);
        }
        const psActivate = await getCondaHookPs1Path(conda);
        shellActivation.set(ShellConstants.PWSH, [
            { executable: '&', args: [psActivate] },
            { executable: 'conda', args: ['activate', prefix] },
        ]);
        shellDeactivation.set(ShellConstants.PWSH, [{ executable: 'conda', args: ['deactivate'] }]);
    } else {
        shellActivation.set(ShellConstants.GITBASH, [{ executable: 'conda', args: ['activate', prefix] }]);
        shellDeactivation.set(ShellConstants.GITBASH, [{ executable: 'conda', args: ['deactivate'] }]);

        shellActivation.set(ShellConstants.CMD, [{ executable: 'conda', args: ['activate', prefix] }]);
        shellDeactivation.set(ShellConstants.CMD, [{ executable: 'conda', args: ['deactivate'] }]);

        shellActivation.set(ShellConstants.BASH, [{ executable: 'conda', args: ['activate', prefix] }]);
        shellDeactivation.set(ShellConstants.BASH, [{ executable: 'conda', args: ['deactivate'] }]);

        shellActivation.set(ShellConstants.SH, [{ executable: 'conda', args: ['activate', prefix] }]);
        shellDeactivation.set(ShellConstants.SH, [{ executable: 'conda', args: ['deactivate'] }]);

        shellActivation.set(ShellConstants.ZSH, [{ executable: 'conda', args: ['activate', prefix] }]);
        shellDeactivation.set(ShellConstants.ZSH, [{ executable: 'conda', args: ['deactivate'] }]);

        shellActivation.set(ShellConstants.PWSH, [{ executable: 'conda', args: ['activate', prefix] }]);
        shellDeactivation.set(ShellConstants.PWSH, [{ executable: 'conda', args: ['deactivate'] }]);
    }

    const basename = path.basename(prefix);
    return {
        name: basename,
        environmentPath: Uri.file(prefix),
        displayName: `${basename} (${sv})`,
        shortDisplayName: `${basename}:${sv}`,
        displayPath: prefix,
        description: undefined,
        tooltip: prefix,
        version: version,
        sysPrefix: prefix,
        execInfo: {
            run: { executable: path.join(executable) },
            activatedRun: {
                executable: conda,
                args: ['run', '--live-stream', '--prefix', prefix, 'python'],
            },
            activation: [{ executable: conda, args: ['activate', prefix] }],
            deactivation: [{ executable: conda, args: ['deactivate'] }],
            shellActivation,
            shellDeactivation,
        },
        group: 'Prefix',
    };
}

function getCondaWithoutPython(name: string, prefix: string, conda: string): PythonEnvironmentInfo {
    return {
        name: name,
        environmentPath: Uri.file(prefix),
        displayName: `${name} (no-python)`,
        shortDisplayName: `${name} (no-python)`,
        displayPath: prefix,
        description: prefix,
        tooltip: l10n.t('Conda environment without Python'),
        version: 'no-python',
        sysPrefix: prefix,
        iconPath: new ThemeIcon('stop'),
        execInfo: {
            run: { executable: conda },
        },
        group: name.length > 0 ? 'Named' : 'Prefix',
    };
}

async function nativeToPythonEnv(
    e: NativeEnvInfo,
    api: PythonEnvironmentApi,
    manager: EnvironmentManager,
    log: LogOutputChannel,
    conda: string,
    condaPrefixes: string[],
): Promise<PythonEnvironment | undefined> {
    if (!(e.prefix && e.executable && e.version)) {
        let name = e.name;
        const environment = api.createPythonEnvironmentItem(
            getCondaWithoutPython(name ?? '', e.prefix ?? '', conda),
            manager,
        );
        log.info(`Found a No-Python conda environment: ${e.executable ?? e.prefix ?? 'conda-no-python'}`);
        return environment;
    }

    if (e.name === 'base') {
        const environment = api.createPythonEnvironmentItem(
            await getNamedCondaPythonInfo('base', e.prefix, e.executable, e.version, conda),
            manager,
        );
        log.info(`Found base environment: ${e.prefix}`);
        return environment;
    } else if (!isPrefixOf(condaPrefixes, e.prefix)) {
        const environment = api.createPythonEnvironmentItem(
            await getPrefixesCondaPythonInfo(e.prefix, e.executable, e.version, conda),
            manager,
        );
        log.info(`Found prefix environment: ${e.prefix}`);
        return environment;
    } else {
        const basename = path.basename(e.prefix);
        const name = e.name ?? basename;
        const environment = api.createPythonEnvironmentItem(
            await getNamedCondaPythonInfo(name, e.prefix, e.executable, e.version, conda),
            manager,
        );
        log.info(`Found named environment: ${e.prefix}`);
        return environment;
    }
}

export async function resolveCondaPath(
    fsPath: string,
    nativeFinder: NativePythonFinder,
    api: PythonEnvironmentApi,
    log: LogOutputChannel,
    manager: EnvironmentManager,
): Promise<PythonEnvironment | undefined> {
    try {
        const e = await nativeFinder.resolve(fsPath);
        if (e.kind !== NativePythonEnvironmentKind.conda) {
            return undefined;
        }
        const conda = await getConda();
        const condaPrefixes = await getPrefixes();
        return nativeToPythonEnv(e, api, manager, log, conda, condaPrefixes);
    } catch {
        return undefined;
    }
}

export async function refreshCondaEnvs(
    hardRefresh: boolean,
    nativeFinder: NativePythonFinder,
    api: PythonEnvironmentApi,
    log: LogOutputChannel,
    manager: EnvironmentManager,
): Promise<PythonEnvironment[]> {
    log.info('Refreshing conda environments');
    const data = await nativeFinder.refresh(hardRefresh);

    let conda: string | undefined = undefined;
    try {
        conda = await getConda();
    } catch {
        conda = undefined;
    }
    if (conda === undefined) {
        const managers = data
            .filter((e) => !isNativeEnvInfo(e))
            .map((e) => e as NativeEnvManagerInfo)
            .filter((e) => e.tool.toLowerCase() === 'conda');
        conda = managers[0].executable;
        await setConda(conda);
    }

    const condaPath = conda;

    if (condaPath) {
        const condaPrefixes = await getPrefixes();
        const envs = data
            .filter((e) => isNativeEnvInfo(e))
            .map((e) => e as NativeEnvInfo)
            .filter((e) => e.kind === NativePythonEnvironmentKind.conda);
        const collection: PythonEnvironment[] = [];

        envs.forEach(async (e) => {
            const environment = await nativeToPythonEnv(e, api, manager, log, condaPath, condaPrefixes);
            if (environment) {
                collection.push(environment);
            }
        });

        return sortEnvironments(collection);
    }

    log.error('Conda not found');
    return [];
}

function getName(api: PythonEnvironmentApi, uris?: Uri | Uri[]): string | undefined {
    if (!uris) {
        return undefined;
    }
    if (Array.isArray(uris) && uris.length !== 1) {
        return undefined;
    }
    return api.getPythonProject(Array.isArray(uris) ? uris[0] : uris)?.name;
}

async function getLocation(api: PythonEnvironmentApi, uris: Uri | Uri[]): Promise<string | undefined> {
    if (!uris || (Array.isArray(uris) && (uris.length === 0 || uris.length > 1))) {
        const projects: PythonProject[] = [];
        if (Array.isArray(uris)) {
            for (let uri of uris) {
                const project = api.getPythonProject(uri);
                if (project && !projects.includes(project)) {
                    projects.push(project);
                }
            }
        } else {
            api.getPythonProjects().forEach((p) => projects.push(p));
        }
        const project = await pickProject(projects);
        return project?.uri.fsPath;
    }
    return api.getPythonProject(Array.isArray(uris) ? uris[0] : uris)?.uri.fsPath;
}

export async function createCondaEnvironment(
    api: PythonEnvironmentApi,
    log: LogOutputChannel,
    manager: EnvironmentManager,
    uris?: Uri | Uri[],
): Promise<PythonEnvironment | undefined> {
    // step1 ask user for named or prefix environment
    const envType =
        Array.isArray(uris) && uris.length > 1
            ? 'Named'
            : (
                  await showQuickPick(
                      [
                          { label: CondaStrings.condaNamed, description: CondaStrings.condaNamedDescription },
                          { label: CondaStrings.condaPrefix, description: CondaStrings.condaPrefixDescription },
                      ],
                      {
                          placeHolder: CondaStrings.condaSelectEnvType,
                          ignoreFocusOut: true,
                      },
                  )
              )?.label;

    if (envType) {
        return envType === CondaStrings.condaNamed
            ? await createNamedCondaEnvironment(api, log, manager, getName(api, uris ?? []))
            : await createPrefixCondaEnvironment(api, log, manager, await getLocation(api, uris ?? []));
    }
    return undefined;
}

async function createNamedCondaEnvironment(
    api: PythonEnvironmentApi,
    log: LogOutputChannel,
    manager: EnvironmentManager,
    name?: string,
): Promise<PythonEnvironment | undefined> {
    name = await showInputBox({
        prompt: CondaStrings.condaNamedInput,
        value: name,
        ignoreFocusOut: true,
    });
    if (!name) {
        return;
    }

    const envName: string = name;

    return await withProgress(
        {
            location: ProgressLocation.Notification,
            title: l10n.t('Creating conda environment: {0}', envName),
        },
        async () => {
            try {
                const bin = os.platform() === 'win32' ? 'python.exe' : 'python';
                const output = await runCondaExecutable(['create', '--yes', '--name', envName, 'python']);
                log.info(output);

                const prefixes = await getPrefixes();
                let envPath = '';
                for (let prefix of prefixes) {
                    if (await fse.pathExists(path.join(prefix, envName))) {
                        envPath = path.join(prefix, envName);
                        break;
                    }
                }
                const version = await getVersion(envPath);

                const environment = api.createPythonEnvironmentItem(
                    await getNamedCondaPythonInfo(envName, envPath, path.join(envPath, bin), version, await getConda()),
                    manager,
                );
                return environment;
            } catch (e) {
                log.error('Failed to create conda environment', e);
                setImmediate(async () => {
                    await showErrorMessageWithLogs(CondaStrings.condaCreateFailed, log);
                });
            }
        },
    );
}

async function createPrefixCondaEnvironment(
    api: PythonEnvironmentApi,
    log: LogOutputChannel,
    manager: EnvironmentManager,
    fsPath?: string,
): Promise<PythonEnvironment | undefined> {
    if (!fsPath) {
        return;
    }

    let name = `./.conda`;
    if (await fse.pathExists(path.join(fsPath, '.conda'))) {
        log.warn(`Environment "${path.join(fsPath, '.conda')}" already exists`);
        const newName = await showInputBox({
            prompt: l10n.t('Environment "{0}" already exists. Enter a different name', name),
            ignoreFocusOut: true,
            validateInput: (value) => {
                if (value === name) {
                    return CondaStrings.condaExists;
                }
                return undefined;
            },
        });
        if (!newName) {
            return;
        }
        name = newName;
    }

    const prefix: string = path.isAbsolute(name) ? name : path.join(fsPath, name);

    return await withProgress(
        {
            location: ProgressLocation.Notification,
            title: `Creating conda environment: ${name}`,
        },
        async () => {
            try {
                const bin = os.platform() === 'win32' ? 'python.exe' : 'python';
                const output = await runCondaExecutable(['create', '--yes', '--prefix', prefix, 'python']);
                log.info(output);
                const version = await getVersion(prefix);

                const environment = api.createPythonEnvironmentItem(
                    await getPrefixesCondaPythonInfo(prefix, path.join(prefix, bin), version, await getConda()),
                    manager,
                );
                return environment;
            } catch (e) {
                log.error('Failed to create conda environment', e);
                setImmediate(async () => {
                    await showErrorMessageWithLogs(CondaStrings.condaCreateFailed, log);
                });
            }
        },
    );
}

export async function generateName(fsPath: string): Promise<string | undefined> {
    let attempts = 0;
    while (attempts < 5) {
        const randomStr = Math.random().toString(36).substring(2);
        const name = `env_${randomStr}`;
        const prefix = path.join(fsPath, name);
        if (!(await fse.exists(prefix))) {
            return name;
        }
    }
    return undefined;
}

export async function quickCreateConda(
    api: PythonEnvironmentApi,
    log: LogOutputChannel,
    manager: EnvironmentManager,
    fsPath: string,
    name: string,
    additionalPackages?: string[],
): Promise<PythonEnvironment | undefined> {
    const prefix = path.join(fsPath, name);

    return await withProgress(
        {
            location: ProgressLocation.Notification,
            title: `Creating conda environment: ${name}`,
        },
        async () => {
            try {
                const bin = os.platform() === 'win32' ? 'python.exe' : 'python';
                await runCondaExecutable(['create', '--yes', '--prefix', prefix, 'python'], log);
                if (additionalPackages && additionalPackages.length > 0) {
                    await runConda(['install', '--yes', '--prefix', prefix, ...additionalPackages], log);
                }
                const version = await getVersion(prefix);

                const environment = api.createPythonEnvironmentItem(
                    {
                        name: path.basename(prefix),
                        environmentPath: Uri.file(prefix),
                        displayName: `${version} (${name})`,
                        displayPath: prefix,
                        description: prefix,
                        version,
                        execInfo: {
                            run: { executable: path.join(prefix, bin) },
                            activatedRun: {
                                executable: 'conda',
                                args: ['run', '--live-stream', '-p', prefix, 'python'],
                            },
                            activation: [{ executable: 'conda', args: ['activate', prefix] }],
                            deactivation: [{ executable: 'conda', args: ['deactivate'] }],
                        },
                        sysPrefix: prefix,
                        group: 'Prefix',
                    },
                    manager,
                );
                return environment;
            } catch (e) {
                log.error('Failed to create conda environment', e);
                setImmediate(async () => {
                    await showErrorMessageWithLogs(CondaStrings.condaCreateFailed, log);
                });
            }
        },
    );
}

export async function deleteCondaEnvironment(environment: PythonEnvironment, log: LogOutputChannel): Promise<boolean> {
    let args = ['env', 'remove', '--yes', '--prefix', environment.environmentPath.fsPath];
    return await withProgress(
        {
            location: ProgressLocation.Notification,
            title: l10n.t('Deleting conda environment: {0}', environment.environmentPath.fsPath),
        },
        async () => {
            try {
                await runCondaExecutable(args, log);
            } catch (e) {
                log.error(`Failed to delete conda environment: ${e}`);
                setImmediate(async () => {
                    await showErrorMessageWithLogs(CondaStrings.condaRemoveFailed, log);
                });
                return false;
            }
            return true;
        },
    );
}

export async function refreshPackages(
    environment: PythonEnvironment,
    api: PythonEnvironmentApi,
    manager: PackageManager,
): Promise<Package[]> {
    let args = ['list', '-p', environment.environmentPath.fsPath];
    const data = await runCondaExecutable(args);
    const content = data.split(/\r?\n/).filter((l) => !l.startsWith('#'));
    const packages: Package[] = [];
    content.forEach((l) => {
        const parts = l.split(' ').filter((p) => p.length > 0);
        if (parts.length >= 3) {
            const pkg = api.createPackageItem(
                {
                    name: parts[0],
                    displayName: parts[0],
                    version: parts[1],
                    description: parts[1],
                },
                environment,
                manager,
            );
            packages.push(pkg);
        }
    });
    return packages;
}

export async function managePackages(
    environment: PythonEnvironment,
    options: PackageManagementOptions,
    api: PythonEnvironmentApi,
    manager: PackageManager,
    token: CancellationToken,
    log: LogOutputChannel,
): Promise<Package[]> {
    if (options.uninstall && options.uninstall.length > 0) {
        await runCondaExecutable(
            ['remove', '--prefix', environment.environmentPath.fsPath, '--yes', ...options.uninstall],
            log,
            token,
        );
    }
    if (options.install && options.install.length > 0) {
        const args = ['install', '--prefix', environment.environmentPath.fsPath, '--yes'];
        if (options.upgrade) {
            args.push('--update-all');
        }
        args.push(...options.install);
        await runCondaExecutable(args, log, token);
    }
    return refreshPackages(environment, api, manager);
}

async function getCommonPackages(): Promise<Installable[]> {
    try {
        const pipData = path.join(EXTENSION_ROOT_DIR, 'files', 'conda_packages.json');
        const data = await fse.readFile(pipData, { encoding: 'utf-8' });
        const packages = JSON.parse(data) as { name: string; description: string; uri: string }[];

        return packages.map((p) => {
            return {
                name: p.name,
                displayName: p.name,
                uri: Uri.parse(p.uri),
                description: p.description,
            };
        });
    } catch {
        return [];
    }
}

interface CondaPackagesResult {
    install: string[];
    uninstall: string[];
}

async function selectCommonPackagesOrSkip(
    common: Installable[],
    installed: string[],
    showSkipOption: boolean,
): Promise<CondaPackagesResult | undefined> {
    if (common.length === 0) {
        return undefined;
    }

    const items: QuickPickItem[] = [];
    if (common.length > 0) {
        items.push({
            label: PackageManagement.searchCommonPackages,
            description: PackageManagement.searchCommonPackagesDescription,
        });
    }

    if (showSkipOption && items.length > 0) {
        items.push({ label: PackageManagement.skipPackageInstallation });
    }

    let showBackButton = true;
    let selected: QuickPickItem[] | QuickPickItem | undefined = undefined;
    if (items.length === 1) {
        selected = items[0];
        showBackButton = false;
    } else {
        selected = await showQuickPickWithButtons(items, {
            placeHolder: Pickers.Packages.selectOption,
            ignoreFocusOut: true,
            showBackButton: true,
            matchOnDescription: false,
            matchOnDetail: false,
        });
    }

    if (selected && !Array.isArray(selected)) {
        try {
            if (selected.label === PackageManagement.searchCommonPackages) {
                return await selectFromCommonPackagesToInstall(common, installed, undefined, { showBackButton });
            } else {
                traceInfo('Package Installer: user selected skip package installation');
                return undefined;
            }
            // eslint-disable-next-line @typescript-eslint/no-explicit-any
        } catch (ex: any) {
            if (ex === QuickInputButtons.Back) {
                return selectCommonPackagesOrSkip(common, installed, showSkipOption);
            }
        }
    }
    return undefined;
}

export async function getCommonCondaPackagesToInstall(
    environment: PythonEnvironment,
    options: PackageManagementOptions,
    api: PythonEnvironmentApi,
): Promise<CondaPackagesResult | undefined> {
    const common = await getCommonPackages();
    const installed = (await api.getPackages(environment))?.map((p) => p.name);
    const selected = await selectCommonPackagesOrSkip(common, installed ?? [], !!options.showSkipOption);
    return selected;
}

async function installPython(
    nativeFinder: NativePythonFinder,
    manager: EnvironmentManager,
    environment: PythonEnvironment,
    api: PythonEnvironmentApi,
    log: LogOutputChannel,
): Promise<PythonEnvironment | undefined> {
    if (environment.sysPrefix === '') {
        return undefined;
    }
    await runCondaExecutable(['install', '--yes', '--prefix', environment.sysPrefix, 'python'], log);
    await nativeFinder.refresh(true, NativePythonEnvironmentKind.conda);
    const native = await nativeFinder.resolve(environment.sysPrefix);
    if (native.kind === NativePythonEnvironmentKind.conda) {
        return nativeToPythonEnv(native, api, manager, log, await getConda(), await getPrefixes());
    }
    return undefined;
}

export async function checkForNoPythonCondaEnvironment(
    nativeFinder: NativePythonFinder,
    manager: EnvironmentManager,
    environment: PythonEnvironment,
    api: PythonEnvironmentApi,
    log: LogOutputChannel,
): Promise<PythonEnvironment | undefined> {
    if (environment.version === 'no-python') {
        if (environment.sysPrefix === '') {
            await showErrorMessage(CondaStrings.condaMissingPythonNoFix, { modal: true });
            return undefined;
        } else {
            const result = await showErrorMessage(
                `${CondaStrings.condaMissingPython}: ${environment.displayName}`,
                {
                    modal: true,
                },
                Common.installPython,
            );
            if (result === Common.installPython) {
                return await installPython(nativeFinder, manager, environment, api, log);
            }
            return undefined;
        }
    }
    return environment;
}

// Cache for conda hook paths to avoid redundant filesystem checks
const condaHookPathCache = new Map<string, Promise<string>>();
<<<<<<< HEAD
const condaShPathCache = new Map<string, Promise<string>>();

/**
 * Helper function that checks for a file in a list of locations.
 * Returns the first location where the file exists, or undefined if not found.
 */
async function findFileInLocations(
    locations: string[],
    description: string,
    condaPath: string,
): Promise<string | undefined> {
    for (const location of locations) {
        if (await fse.pathExists(location)) {
            traceInfo(`${description} found in ${location}`);
            return location;
        }
    }
    traceError(
        `${description} not found in any of the locations: ${locations.join(', ')}, ` +
            `given conda path: ${condaPath}`,
    );
    return undefined;
}

/**
 * Returns the path to conda.sh given a conda executable path.
 *
 * Searches for conda.sh in these locations (relative to the conda root):
 * - etc/profile.d/conda.sh
 * - shell/etc/profile.d/conda.sh
 * - Library/etc/profile.d/conda.sh
 * - lib/pythonX.Y/site-packages/conda/shell/etc/profile.d/conda.sh
 * - site-packages/conda/shell/etc/profile.d/conda.sh
 * Also checks some system-level locations
 */
async function getCondaShPath(condaPath: string): Promise<string> {
    // Check cache first
    const cachedPath = condaShPathCache.get(condaPath);
    if (cachedPath) {
        return cachedPath;
    }

    // Create the promise for finding the conda.sh path
    const shPathPromise = (async () => {
        const condaRoot = path.dirname(path.dirname(condaPath));

        // First try standard conda installation locations
        const standardLocations = [
            path.join(condaRoot, 'etc', 'profile.d', 'conda.sh'),
            path.join(condaRoot, 'shell', 'etc', 'profile.d', 'conda.sh'),
            path.join(condaRoot, 'Library', 'etc', 'profile.d', 'conda.sh'),
        ];

        // Check standard locations first
        const standardLocation = await findFileInLocations(standardLocations, 'conda.sh', condaPath);
        if (standardLocation) {
            return standardLocation;
        }

        // If not found in standard locations, try pip install locations
        const possiblePythonVersions = ['python3.9', 'python3.10', 'python3.11', 'python3.12', 'python3.8'];
        const pipInstallLocations = [
            ...possiblePythonVersions.map((ver) =>
                path.join(condaRoot, 'lib', ver, 'site-packages', 'conda', 'shell', 'etc', 'profile.d', 'conda.sh'),
            ),
            path.join(condaRoot, 'site-packages', 'conda', 'shell', 'etc', 'profile.d', 'conda.sh'),
        ];

        // Check pip install locations
        const pipLocation = await findFileInLocations(pipInstallLocations, 'conda.sh', condaPath);
        if (pipLocation) {
            return pipLocation;
        }

        // Fall back to the traditional location as a last resort
        return path.join(condaRoot, 'etc', 'profile.d', 'conda.sh');
    })();

    // Store in cache and return
    condaShPathCache.set(condaPath, shPathPromise);
    return shPathPromise;
}
=======
>>>>>>> 4b7c3ac4

/**
 * Returns the best guess path to conda-hook.ps1 given a conda executable path.
 *
 * Searches for conda-hook.ps1 in these locations (relative to the conda root):
 *   - shell/condabin/
 *   - Library/shell/condabin/
 *   - condabin/
 *   - etc/profile.d/
 */
async function getCondaHookPs1Path(condaPath: string): Promise<string> {
    // Check cache first
    const cachedPath = condaHookPathCache.get(condaPath);
    if (cachedPath) {
        return cachedPath;
    }

    // Create the promise for finding the hook path
    const hookPathPromise = (async () => {
        const condaRoot = path.dirname(path.dirname(condaPath));

<<<<<<< HEAD
        const hookLocations = [
            path.join(condaRoot, 'shell', 'condabin', 'conda-hook.ps1'),
            path.join(condaRoot, 'Library', 'shell', 'condabin', 'conda-hook.ps1'),
            path.join(condaRoot, 'condabin', 'conda-hook.ps1'),
            path.join(condaRoot, 'etc', 'profile.d', 'conda-hook.ps1'),
        ];

        const found = await findFileInLocations(hookLocations, 'conda-hook.ps1', condaPath);
        if (found) {
            return found;
        }

        // Fall back to the traditional location as a last resort
=======
        const condaRootCandidates: string[] = [
            path.join(condaRoot, 'shell', 'condabin'),
            path.join(condaRoot, 'Library', 'shell', 'condabin'),
            path.join(condaRoot, 'condabin'),
            path.join(condaRoot, 'etc', 'profile.d'),
        ];

        const checks = condaRootCandidates.map(async (hookSearchDir) => {
            const candidate = path.join(hookSearchDir, 'conda-hook.ps1');
            if (await fse.pathExists(candidate)) {
                traceInfo(`Conda hook found at: ${candidate}`);
                return candidate;
            }
            return undefined;
        });
        const results = await Promise.all(checks);
        const found = results.find(Boolean);
        if (found) {
            return found as string;
        }
        traceError(
            `Conda hook not found in any of the expected locations: ${condaRootCandidates.join(
                ', ',
            )}, given conda path: ${condaPath}`,
        );
>>>>>>> 4b7c3ac4
        return path.join(condaRoot, 'shell', 'condabin', 'conda-hook.ps1');
    })();

    // Store in cache and return
    condaHookPathCache.set(condaPath, hookPathPromise);
    return hookPathPromise;
}<|MERGE_RESOLUTION|>--- conflicted
+++ resolved
@@ -1055,7 +1055,6 @@
 
 // Cache for conda hook paths to avoid redundant filesystem checks
 const condaHookPathCache = new Map<string, Promise<string>>();
-<<<<<<< HEAD
 const condaShPathCache = new Map<string, Promise<string>>();
 
 /**
@@ -1138,8 +1137,6 @@
     condaShPathCache.set(condaPath, shPathPromise);
     return shPathPromise;
 }
-=======
->>>>>>> 4b7c3ac4
 
 /**
  * Returns the best guess path to conda-hook.ps1 given a conda executable path.
@@ -1160,48 +1157,6 @@
     // Create the promise for finding the hook path
     const hookPathPromise = (async () => {
         const condaRoot = path.dirname(path.dirname(condaPath));
-
-<<<<<<< HEAD
-        const hookLocations = [
-            path.join(condaRoot, 'shell', 'condabin', 'conda-hook.ps1'),
-            path.join(condaRoot, 'Library', 'shell', 'condabin', 'conda-hook.ps1'),
-            path.join(condaRoot, 'condabin', 'conda-hook.ps1'),
-            path.join(condaRoot, 'etc', 'profile.d', 'conda-hook.ps1'),
-        ];
-
-        const found = await findFileInLocations(hookLocations, 'conda-hook.ps1', condaPath);
-        if (found) {
-            return found;
-        }
-
-        // Fall back to the traditional location as a last resort
-=======
-        const condaRootCandidates: string[] = [
-            path.join(condaRoot, 'shell', 'condabin'),
-            path.join(condaRoot, 'Library', 'shell', 'condabin'),
-            path.join(condaRoot, 'condabin'),
-            path.join(condaRoot, 'etc', 'profile.d'),
-        ];
-
-        const checks = condaRootCandidates.map(async (hookSearchDir) => {
-            const candidate = path.join(hookSearchDir, 'conda-hook.ps1');
-            if (await fse.pathExists(candidate)) {
-                traceInfo(`Conda hook found at: ${candidate}`);
-                return candidate;
-            }
-            return undefined;
-        });
-        const results = await Promise.all(checks);
-        const found = results.find(Boolean);
-        if (found) {
-            return found as string;
-        }
-        traceError(
-            `Conda hook not found in any of the expected locations: ${condaRootCandidates.join(
-                ', ',
-            )}, given conda path: ${condaPath}`,
-        );
->>>>>>> 4b7c3ac4
         return path.join(condaRoot, 'shell', 'condabin', 'conda-hook.ps1');
     })();
 
