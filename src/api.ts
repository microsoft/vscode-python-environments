--- conflicted
+++ resolved
@@ -707,7 +707,6 @@
     readonly iconPath?: IconPath;
 
     /**
-<<<<<<< HEAD
      * Creates a new Python project(s) or, if files are not a project, returns Uri(s) to the created files.
      * Anything that needs its own python environment constitutes a project.
      * @param options Optional parameters for creating the Python project.
@@ -717,18 +716,11 @@
      *   - undefined: if project creation fails.
      */
     create(options?: PythonProjectCreatorOptions): Promise<PythonProject | PythonProject[] | Uri | Uri[] | undefined>;
-=======
-     * A flag indicating whether the project creator supports quick create where no user input is required.
+     
+  /**
+      * A flag indicating whether the project creator supports quick create where no user input is required.
      */
     readonly supportsQuickCreate?: boolean;
-
-    /**
-     * Creates a new Python project or projects.
-     * @param options - Optional parameters for creating the Python project.
-     * @returns A promise that resolves to a Python project, an array of Python projects, or undefined.
-     */
-    create(options?: PythonProjectCreatorOptions): Promise<PythonProject | PythonProject[] | undefined>;
->>>>>>> 024e9b36
 }
 
 /**
